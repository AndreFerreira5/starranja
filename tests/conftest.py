import asyncio
import os
import sys
import uuid
from collections.abc import AsyncGenerator
from secrets import token_hex

import asyncpg

# Configure Windows event loop FIRST
if sys.platform == "win32":
    asyncio.set_event_loop_policy(asyncio.WindowsSelectorEventLoopPolicy())

# Set PASETO key BEFORE any other imports
if "PASETO_SECRET_KEY" not in os.environ:
    os.environ["PASETO_SECRET_KEY"] = token_hex(32)

import pytest
import pytest_asyncio
from dotenv import load_dotenv
from httpx import ASGITransport, AsyncClient
from sqlalchemy import text
from sqlalchemy.ext.asyncio import AsyncSession, async_sessionmaker, create_async_engine
from sqlalchemy.pool import NullPool

# Load test environment variables
if not load_dotenv(".env.test", override=False):
    load_dotenv(".env", override=False)

# Import after environment is configured
from src.db.connection import get_auth_db
from src.main import app
from src.models.auth import Base


@pytest_asyncio.fixture(scope="session")
async def test_engine():
    """
    Create a test database engine connected to the remote test database.
    Creates tables ONCE at the start of test session.
    """
    test_base_db_url = os.getenv("AUTH_TEST_DATABASE_URL")
    if not test_base_db_url:
        raise ValueError("AUTH_TEST_DATABASE_URL not found in environment. Please set it in .env.test file.")

<<<<<<< HEAD
    # Safety check: Ensure we're not using the production database URL
    prod_db_url = os.getenv("AUTH_DATABASE_URL")
    if prod_db_url and test_db_url == prod_db_url:
        raise ValueError(
            "AUTH_TEST_DATABASE_URL must be different from AUTH_DATABASE_URL to prevent accidental production data "
            "deletion. Please configure separate test and production database URLs."
        )

=======
    unique_db_name = uuid.uuid4().hex

    asyncpg_base_url = test_base_db_url.replace("postgresql+asyncpg://", "postgresql://")
    admin_url = f"{asyncpg_base_url}/postgres"
    admin_conn = await asyncpg.connect(admin_url)
    try:
        await admin_conn.execute(f'CREATE DATABASE "{unique_db_name}"')
    finally:
        await admin_conn.close()

    test_db_url = f"{test_base_db_url}/{unique_db_name}"
>>>>>>> c3be50ae
    engine = create_async_engine(
        test_db_url,
        poolclass=NullPool,
        echo=False,
        connect_args={
            "timeout": 10,
            "command_timeout": 10,
        },
    )

    # Setup: Create tables and initialize roles ONCE
    async with engine.begin() as conn:
        # Enable uuid extension
        await conn.execute(text('CREATE EXTENSION IF NOT EXISTS "uuid-ossp"'))
        # Drop all tables first (clean slate)
        await conn.run_sync(Base.metadata.drop_all)
        # Create all tables
        await conn.run_sync(Base.metadata.create_all)
        # Initialize roles
        await conn.execute(
            text("""
                INSERT INTO roles (name) VALUES
                ('mecanico'),
                ('mecanico_gerente'),
                ('gerente'),
                ('admin')
                ON CONFLICT (name) DO NOTHING;
            """)
        )

    yield engine

    await engine.dispose()
    admin_conn = await asyncpg.connect(admin_url)
    try:
        # force drop to terminate any remaining connections
        await admin_conn.execute(f'DROP DATABASE IF EXISTS "{unique_db_name}" WITH (FORCE)')
    finally:
        await admin_conn.close()


@pytest_asyncio.fixture(scope="function")
async def test_session(test_engine) -> AsyncGenerator[AsyncSession]:
    """
    Create a test database session WITHOUT transaction rollback.
    Each test gets a fresh session and data persists.
    """
    async_session = async_sessionmaker(
        test_engine,
        class_=AsyncSession,
        expire_on_commit=False,
        autocommit=False,
        autoflush=False,
    )

    async with async_session() as session:
        yield session
        # Don't rollback - let data persist for other tests to see
        # Tests are isolated because each test creates unique usernames


@pytest_asyncio.fixture(scope="function")
async def client(test_session: AsyncSession) -> AsyncGenerator[AsyncClient]:
    """
    Create an async test client with database dependency override.
    All API calls in tests will use the test database.
    """

    async def override_get_auth_db():
        """Override the get_auth_db dependency to use test session"""
        yield test_session

    # Override the database dependency
    app.dependency_overrides[get_auth_db] = override_get_auth_db

    # Create test client
    async with AsyncClient(
        transport=ASGITransport(app=app),
        base_url="http://testserver",
        timeout=30.0,
    ) as test_client:
        yield test_client

    # Clear overrides after test
    app.dependency_overrides.clear()


@pytest.fixture
def sample_user_data():
    """Sample user registration data for tests - unique per test"""
    import random
    import string

    # Generate unique username to avoid conflicts
    random_suffix = "".join(random.choices(string.ascii_lowercase + string.digits, k=8))

    return {
        "username": f"testuser_{random_suffix}",
        "password": "SecurePass123!",
        "full_name": "Test User",
        "email": f"test_{random_suffix}@example.com",
        "role": "mecanico",
    }


@pytest.fixture
def sample_user_data_no_email():
    """Sample user registration data without email"""
    import random
    import string

    random_suffix = "".join(random.choices(string.ascii_lowercase + string.digits, k=8))

    return {
        "username": f"testuser_no_email_{random_suffix}",
        "password": "SecurePass123!",
        "full_name": "Test User No Email",
        "role": "mecanico",
    }


@pytest.fixture
def multiple_users_data():
    """Multiple users data for batch testing"""
    import random
    import string

    random_suffix = "".join(random.choices(string.ascii_lowercase + string.digits, k=8))

    return [
        {
            "username": f"user{i}_{random_suffix}",
            "password": "SecurePass123!",
            "full_name": f"User Number {i}",
            "email": f"user{i}_{random_suffix}@example.com",
            "role": "mecanico",
        }
        for i in range(1, 4)
    ]


@pytest_asyncio.fixture
async def registered_user(client: AsyncClient, sample_user_data: dict):
    """
    Fixture that creates a registered user.
    Posts to /auth/register which is public in test environment.
    """
    # Register user at /auth/register (matches main.py prefix)
    response = await client.post("/auth/register", json=sample_user_data)

    # Better error message if registration fails
    assert response.status_code == 201, f"Registration failed with {response.status_code}: {response.text}"

    return {
        "user_data": sample_user_data,  # Contains original password
        "response": response.json(),
    }


@pytest_asyncio.fixture
async def admin_token(client: AsyncClient):
    """
    Fixture that creates an admin user and returns authentication token.
    Useful for testing protected endpoints that require admin role.
    """
    import random
    import string

    random_suffix = "".join(random.choices(string.ascii_lowercase + string.digits, k=8))

    admin_data = {
        "username": f"admin_user_{random_suffix}",
        "password": "AdminPass123!",
        "full_name": "Admin User",
        "email": f"admin_{random_suffix}@example.com",
        "role": "admin",
    }

    # Register admin user
    reg_response = await client.post("/auth/register", json=admin_data)
    assert reg_response.status_code == 201, f"Admin registration failed: {reg_response.text}"

    # Login to get token
    login_response = await client.post(
        "/auth/login", json={"username": admin_data["username"], "password": admin_data["password"]}
    )
    assert login_response.status_code == 200, f"Admin login failed: {login_response.text}"

    token = login_response.json()["access_token"]
    return {"token": token, "user_data": admin_data}<|MERGE_RESOLUTION|>--- conflicted
+++ resolved
@@ -43,16 +43,6 @@
     if not test_base_db_url:
         raise ValueError("AUTH_TEST_DATABASE_URL not found in environment. Please set it in .env.test file.")
 
-<<<<<<< HEAD
-    # Safety check: Ensure we're not using the production database URL
-    prod_db_url = os.getenv("AUTH_DATABASE_URL")
-    if prod_db_url and test_db_url == prod_db_url:
-        raise ValueError(
-            "AUTH_TEST_DATABASE_URL must be different from AUTH_DATABASE_URL to prevent accidental production data "
-            "deletion. Please configure separate test and production database URLs."
-        )
-
-=======
     unique_db_name = uuid.uuid4().hex
 
     asyncpg_base_url = test_base_db_url.replace("postgresql+asyncpg://", "postgresql://")
@@ -64,7 +54,6 @@
         await admin_conn.close()
 
     test_db_url = f"{test_base_db_url}/{unique_db_name}"
->>>>>>> c3be50ae
     engine = create_async_engine(
         test_db_url,
         poolclass=NullPool,
