--- conflicted
+++ resolved
@@ -85,30 +85,6 @@
 
 ### Schema Definition
 
-<<<<<<< HEAD
-| Field                   | Type                | Required | Description                                                                                                                                                                                     |
-|:------------------------|:--------------------|:---------|:------------------------------------------------------------------------------------------------------------------------------------------------------------------------------------------------|
-| `_id`                   | `ObjectId`          | ✓        | Unique document identifier.                                                                                                                                                                     |
-| `workOrderNumber`       | `String`            | ✓        | Sequential, human-readable ID (e.g., "2025-0001").                                                                                                                                              |
-| `clientId`              | `ObjectId`          | ✓        | **Reference** to the `_id` in the `clients` collection.                                                                                                                                         |
-| `vehicleId`             | `ObjectId`          | ✓        | **Reference** to the `_id` in the `vehicles` collection.                                                                                                                                        |
-| `mechanicsIds`          | `Array`             |          | Array of `String` (UUIDs) **referencing** the `users` table in PostgreSQL.                                                                                                                      |
-| `status`                | `String`            | ✓        | The current stage of the job. Must be one of: `AwaitingDiagnostic`, `AwaitingApproval`, `Approved`, `AwaitingParts`, `InProgress`, `Completed`, `Invoiced`, `Delivered`, `Declined`, `Cancelled`. |
-| `isActive`              | `Boolean`           | ✓        | Controls RB02. `true` if WO is not in a final state (e.g. 'Completed', 'Invoiced'). Must be managed by the application.                                                                         |
-| `quote`                 | `Object`            |          | **Embedded** object for the diagnostic and budget.                                                                                                                                              |
-| `items`                 | `Array`             |          | **Embedded** array of objects (see `items` schema below).                                                                                                                                       |
-| `finalTotalWithoutIVA`  | `Decimal128`        |          | Final total calculated from the `items` array.                                                                                                                                                  |
-| `finalTotalIVA`         | `Decimal128`        |          | Final total calculated from the `items` array.                                                                                                                                                  |
-| `finalTotalWithIVA`     | `Decimal128`        |          | Final total calculated from the `items` array.                                                                                                                                                  |
-| `entryDate`             | `ISODate`           | ✓        | Timestamp: Vehicle check-in.                                                                                                                                                                    |
-| `diagnosisRegisteredAt` | `ISODate`           |          | Timestamp: Quote/diagnostic registered.                                                                                                                                                         |
-| `quoteApprovedAt`       | `ISODate`           |          | Timestamp: Customer approval (RB06).                                                                                                                                                            |
-| `completedAt`           | `ISODate`           |          | Timestamp: Work completed (triggers RB07).                                                                                                                                                      |
-| `deliveredAt`           | `ISODate`           |          | Timestamp: Vehicle delivered to customer.                                                                                                                                                       |
-| `createdAt`             | `ISODate`           | ✓        | Timestamp when the document was created.                                                                                                                                                        |
-| `updatedAt`             | `ISODate`           | ✓        | Timestamp of the last update.                                                                                                                                                                   |
-| **`createdById`**       | **`String (UUID)`** | ✓        | **Reference to the user (PostgreSQL) who created the WO.**                                                                                                                                      |
-=======
 | Field                   | Type                | Required | Description                                                                                                                                                                                       |
 |:------------------------|:--------------------|:---------|:--------------------------------------------------------------------------------------------------------------------------------------------------------------------------------------------------|
 | `_id`                   | `ObjectId`          | ✓        | Unique document identifier.                                                                                                                                                                       |
@@ -131,7 +107,6 @@
 | `createdAt`             | `ISODate`           | ✓        | Timestamp when the document was created.                                                                                                                                                          |
 | `updatedAt`             | `ISODate`           | ✓        | Timestamp of the last update.                                                                                                                                                                     |
 | **`createdById`**       | **`String (UUID)`** | ✓        | **Reference to the user (PostgreSQL) who created the WO.**                                                                                                                                        |
->>>>>>> 72ae1129
 
 ### Embedded Schema: `quote`
 
